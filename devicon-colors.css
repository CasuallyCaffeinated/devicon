--- conflicted
+++ resolved
@@ -563,15 +563,13 @@
 .devicon-zend-plain.colored {
 	color: #68b604;
 }
-<<<<<<< HEAD
+.devicon-rust-plain.colored {
+	color: #000000;
+}
+.devicon-groovy-plain.colored {
+	color: #619cbc;
+}
 .devicon-grails-original.colored,
 .devicon-grails-plain.colored {
 	color: #feb672;
-=======
-.devicon-rust-plain.colored {
-	color: #000000;
-}
-.devicon-groovy-plain.colored {
-	color: #619cbc;
->>>>>>> 20c115bd
 }