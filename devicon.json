--- conflicted
+++ resolved
@@ -408,19 +408,18 @@
     }
   },
   {
-<<<<<<< HEAD
     "name": "grails",
     "tags": ["framework"],
     "versions": {
       "svg": ["original", "plain"],
       "font": ["original", "plain"]
-=======
+    }
+  },
     "name": "groovy",
     "tags": ["programming", "language"],
     "versions": {
       "svg": ["original", "plain"],
       "font": ["plain"]
->>>>>>> 20c115bd
     }
   },
   {
